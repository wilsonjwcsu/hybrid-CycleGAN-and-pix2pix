--- conflicted
+++ resolved
@@ -44,9 +44,9 @@
             which_epoch = opt.which_epoch
             self.load_network(self.netG_A, 'G_A', which_epoch)
             self.load_network(self.netG_B, 'G_B', which_epoch)
-            #if self.isTrain:
-            #    self.load_network(self.netD_A, 'D_A', which_epoch)
-            #    self.load_network(self.netD_B, 'D_B', which_epoch)
+            if self.isTrain:
+                self.load_network(self.netD_A, 'D_A', which_epoch)
+                self.load_network(self.netD_B, 'D_B', which_epoch)
 
         if self.isTrain:
             self.old_lr = opt.lr
@@ -77,8 +77,6 @@
             networks.print_network(self.netD_B)
         print('-----------------------------------------------')
 
-        self.step_count = 0
-
     def set_input(self, input):
         AtoB = self.opt.which_direction == 'AtoB'
         input_A = input['A' if AtoB else 'B']
@@ -86,7 +84,6 @@
         self.input_A.resize_(input_A.size()).copy_(input_A)
         self.input_B.resize_(input_B.size()).copy_(input_B)
         self.image_paths = input['A_paths' if AtoB else 'B_paths']
-        self.image_paths2 = input['B_paths' if AtoB else 'A_paths']
 
     def forward(self):
         self.real_A = Variable(self.input_A)
@@ -152,18 +149,6 @@
             loss_idt_B = 0
             self.loss_idt_A = 0
             self.loss_idt_B = 0
-<<<<<<< HEAD
-            
-        # GAN loss
-        # D_A(G_A(A))
-        self.fake_B = self.netG_A.forward(self.real_A)
-        pred_fake = self.netD_A.forward(self.fake_B)
-        self.loss_G_A = self.criterionGAN(pred_fake, True)
-        # D_B(G_B(B))
-        self.fake_A = self.netG_B.forward(self.real_B)
-        pred_fake = self.netD_B.forward(self.fake_A)
-        self.loss_G_B = self.criterionGAN(pred_fake, True)
-=======
 
         # GAN loss D_A(G_A(A))
         fake_B = self.netG_A(self.real_A)
@@ -174,7 +159,6 @@
         fake_A = self.netG_B(self.real_B)
         pred_fake = self.netD_B(fake_A)
         loss_G_B = self.criterionGAN(pred_fake, True)
->>>>>>> 2d96edbe
 
         # Forward cycle loss
         rec_A = self.netG_B(fake_B)
@@ -184,10 +168,6 @@
         rec_B = self.netG_A(fake_A)
         loss_cycle_B = self.criterionCycle(rec_B, self.real_B) * lambda_B
         # combined loss
-<<<<<<< HEAD
-        self.loss_G = self.loss_G_A + self.loss_G_B + self.loss_cycle_A + self.loss_cycle_B + self.loss_idt_A + self.loss_idt_B        
-        self.loss_G.backward()
-=======
         loss_G = loss_G_A + loss_G_B + loss_cycle_A + loss_cycle_B + loss_idt_A + loss_idt_B
         loss_G.backward()
 
@@ -200,24 +180,13 @@
         self.loss_G_B = loss_G_B.data[0]
         self.loss_cycle_A = loss_cycle_A.data[0]
         self.loss_cycle_B = loss_cycle_B.data[0]
->>>>>>> 2d96edbe
 
     def optimize_parameters(self):
-        self.step_count += 1
         # forward
         self.forward()
         # G_A and G_B
         self.optimizer_G.zero_grad()
         self.backward_G()
-        if (self.loss_G != self.loss_G).sum().data[0] > 0:
-            exit(1)
-        #for w in self.netG_A.parameters():
-            #print(w.grad.data)
-        #    if (w.grad.data != w.grad.data).sum() > 0:
-        #        print(w.grad.data)
-        #        exit(1)
-                #print(self.image_paths, self.image_paths2)
-        #return
         self.optimizer_G.step()
         # D_A
         self.optimizer_D_A.zero_grad()
